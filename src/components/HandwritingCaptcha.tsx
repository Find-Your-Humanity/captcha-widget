--- conflicted
+++ resolved
@@ -129,11 +129,7 @@
       document.removeEventListener('touchmove', preventScrolling);
       behaviorCollector.current.stopTracking();
     };
-<<<<<<< HEAD
   }, []); // 의존성 배열에서 isDrawing 제거
-=======
-  }, []);
->>>>>>> e5633986
 
   // 샘플 이미지 새로고침 함수
   const refreshSamples = async () => {
